--- conflicted
+++ resolved
@@ -217,7 +217,7 @@
     return hist_ax
 
 
-def plot_hrz_colorbar(clr_ax, cmap, mima=False, plusminus=False, zorder=1):
+def plot_hrz_colorbar(clr_ax, cmap, data=None, mima=False, plusminus=False, zorder=1):
     """
     Puts a horizontal colorbar under / behind histogram
     """
@@ -231,15 +231,15 @@
     clr_ax.imshow(colour_roll2, extent=[0, ncolours, 0, 1], aspect='auto', zorder=zorder)
     clr_ax.set_yticks([])
     clr_ax.set_xticks([])
-    # ma, mi = np.amax(data), np.amin(data)
+    ma, mi = np.amax(data), np.amin(data)
     if mima:
         clr_ax.text(0.95, 0.5, '{:3.0f}'.format(mi),
                     transform=clr_ax.transAxes,
                     horizontalalignment='center', verticalalignment='top',
-                    fontsize=fs - 3)
+                    fontsize=8)
         clr_ax.text(0.05, 0.5, '{:3.0f}'.format(ma), transform=clr_ax.transAxes,
                     horizontalalignment='center',
-                    fontsize=fs - 3)
+                    fontsize=8)
     if plusminus:
         clr_ax.text(0.95, 0.5, "+",
                     transform=clr_ax.transAxes,
@@ -398,17 +398,6 @@
         clrbar_ax = fig.add_axes([xhist, 1.5 * mb/h + charty + pady - cstrip, whist, cstrip])
         plot_hrz_colorbar(clrbar_ax, cmap=cfg['cmap'])
 
-<<<<<<< HEAD
-    # Params for histogram plot
-    pady, padx = 0.1, 0.25 * wsl / w
-    cstrip = 0.025  # color_strip height
-    charty = 0.125  # height of chart
-    xhist = (ssl + padx)
-    whist = (1 - ssl - (mr/w)) - 2 * padx
-
-    # Plot colourbar under histogram
-    if variable_display:
-=======
     elif cfg['display'].lower() == 'both':
         # variable density goes on first
         im = ax.imshow(data,
@@ -418,7 +407,6 @@
                        aspect='auto'
                        )
         # Plot colourbar under histogram
->>>>>>> 70486413
         clrbar_ax = fig.add_axes([xhist, 1.5 * mb/h + charty + pady - cstrip, whist, cstrip])
         plot_hrz_colorbar(clrbar_ax, cmap=cfg['cmap'])
 
@@ -436,7 +424,7 @@
         # ax.set_ylim(ax.get_ylim()[::-1])
 
     else:
-        pass  # probably should throw and error if we get here
+        Notice.fail("You need to specify the type of display: wiggle or vd")
 
     # Annotations
     ax = decorate_seismic(ax, ntraces, tickfmt, cfg)
@@ -501,5 +489,9 @@
     Notice.info("Filename   {}".format(target))
     Notice.info("Config     {}".format(args.config.name))
     cfg['outfile'] = args.out
+
+    # Go and do things.
     main(target, cfg)
+
+    # We're back! And we're done...
     Notice.hr_header("Done")